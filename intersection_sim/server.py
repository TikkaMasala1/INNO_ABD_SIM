--- conflicted
+++ resolved
@@ -6,15 +6,6 @@
 
 def agent_portrayal(agent):
     if isinstance(agent, RoadCell):
-<<<<<<< HEAD
-        return {
-                "Shape": "rect",
-                "w": 1,
-                "h": 1,
-                "Filled": "true",
-                "Color": "gray",
-                "Layer": 0
-=======
         return {"Shape": "rect", "w": 1, "h": 1, "Filled": "true", "Color": "gray", "Layer": 0}
     
     elif isinstance(agent, VehicleAgent):
@@ -26,7 +17,6 @@
                 "Layer": 1,
                 "heading_x": agent.direction[0],
                 "heading_y": agent.direction[1]
->>>>>>> 4628ae30
             }
     
     elif isinstance(agent, TrafficLightAgent):
